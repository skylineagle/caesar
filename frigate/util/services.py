--- conflicted
+++ resolved
@@ -686,7 +686,6 @@
     return result
 
 
-<<<<<<< HEAD
 def process_logs(
     contents: str,
     service: Optional[str] = None,
@@ -753,7 +752,8 @@
         log_lines.append(dedup_message)
 
     return len(log_lines), log_lines[start:end]
-=======
+
+
 def set_file_limit() -> None:
     # Newer versions of containerd 2.X+ impose a very low soft file limit of 1024
     # This applies to OSs like HA OS (see https://github.com/home-assistant/operating-system/issues/4110)
@@ -761,11 +761,10 @@
     soft_limit = int(os.getenv("SOFT_FILE_LIMIT", "65536") or "65536")
 
     current_soft, current_hard = resource.getrlimit(resource.RLIMIT_NOFILE)
-    logger.info(f"Current file limits - Soft: {current_soft}, Hard: {current_hard}")
+    logger.debug(f"Current file limits - Soft: {current_soft}, Hard: {current_hard}")
 
     new_soft = min(soft_limit, current_hard)
     resource.setrlimit(resource.RLIMIT_NOFILE, (new_soft, current_hard))
-    logger.info(
+    logger.debug(
         f"File limit set. New soft limit: {new_soft}, Hard limit remains: {current_hard}"
-    )
->>>>>>> 3bda6386
+    )