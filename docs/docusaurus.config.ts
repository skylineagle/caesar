import type * as Preset from "@docusaurus/preset-classic";
import * as path from "node:path";
import type { Config, PluginConfig } from "@docusaurus/types";
import type * as OpenApiPlugin from "docusaurus-plugin-openapi-docs";

const config: Config = {
  title: "Frigate",
  tagline: "NVR With Realtime Object Detection for IP Cameras",
  url: "https://docs.frigate.video",
  baseUrl: "/",
  onBrokenLinks: "throw",
  onBrokenMarkdownLinks: "warn",
  favicon: "img/favicon.ico",
  organizationName: "blakeblackshear",
  projectName: "frigate",
  themes: [
    "@docusaurus/theme-mermaid",
    "docusaurus-theme-openapi-docs",
    "@inkeep/docusaurus/chatButton",
    "@inkeep/docusaurus/searchBar",
  ],
  markdown: {
    mermaid: true,
  },
  i18n: {
    defaultLocale: 'en',
    locales: ['en'],
    localeConfigs: {
      en: {
        label: 'English',
      }
    },
  },
  themeConfig: {
    announcementBar: {
      id: 'frigate_plus',
      content: `
        <span style="margin-right: 8px; display: inline-block; animation: pulse 2s infinite;">🚀</span>
        Get more relevant and accurate detections with Frigate+ models.
        <a style="margin-left: 12px; padding: 3px 10px; background: #94d2bd; color: #001219; text-decoration: none; border-radius: 4px; font-weight: 500; " target="_blank" rel="noopener noreferrer" href="https://frigate.video/plus/">Learn more</a>
        <span style="margin-left: 8px; display: inline-block; animation: pulse 2s infinite;">✨</span>
        <style>
          @keyframes pulse {
            0%, 100% { transform: scale(1); }
            50%       { transform: scale(1.1); }
          }
        </style>`,
      backgroundColor: '#005f73',
      textColor: '#e0fbfc',
      isCloseable: false,
    },
    docs: {
      sidebar: {
        hideable: true,
      },
    },
    inkeepConfig: {
      baseSettings: {
        apiKey: "b1a4c4d73c9b48aa5b3cdae6e4c81f0bb3d1134eeb5a7100",
        integrationId: "cm6xmhn9h000gs601495fkkdx",
        organizationId: "org_map2JQEOco8U1ZYY",
        primaryBrandColor: "#010101",
      },
      aiChatSettings: {
        chatSubjectName: "Frigate",
        botAvatarSrcUrl: "https://frigate.video/images/favicon.png",
        getHelpCallToActions: [
          {
            name: "GitHub",
            url: "https://github.com/blakeblackshear/frigate",
            icon: {
              builtIn: "FaGithub",
            },
          },
        ],
        quickQuestions: [
          "How to configure and setup camera settings?",
          "How to setup notifications?",
          "Supported builtin detectors?",
          "How to restream video feed?",
          "How can I get sound or audio in my recordings?",
        ],
      },
    },
    prism: {
      additionalLanguages: ["bash", "json"],
    },
    languageTabs: [
      {
        highlight: "python",
        language: "python",
        logoClass: "python",
      },
      {
        highlight: "javascript",
        language: "nodejs",
        logoClass: "nodejs",
      },
      {
        highlight: "javascript",
        language: "javascript",
        logoClass: "javascript",
      },
      {
        highlight: "bash",
        language: "curl",
        logoClass: "curl",
      },
      {
        highlight: "rust",
        language: "rust",
        logoClass: "rust",
      },
    ],
    navbar: {
      title: "Frigate",
      logo: {
        alt: "Frigate",
        src: "img/logo.svg",
        srcDark: "img/logo-dark.svg",
      },
      items: [
        {
          to: "/",
          activeBasePath: "docs",
          label: "Docs",
          position: "left",
        },
        {
          href: "https://frigate.video",
          label: "Website",
          position: "right",
        },
        {
          href: "http://demo.frigate.video",
          label: "Demo",
          position: "right",
        },
        {
<<<<<<< HEAD
          type: 'localeDropdown',
          position: 'right',
          dropdownItemsAfter: [
            {
              label: '简体中文（社区翻译）',
              href: 'https://docs.frigate-cn.video',
            }
          ]
        },
        {
          href: 'https://github.com/blakeblackshear/frigate',
          label: 'GitHub',
          position: 'right',
=======
          href: "https://github.com/blakeblackshear/frigate",
          label: "GitHub",
          position: "right",
>>>>>>> aabd5b00
        },
      ],
    },
    footer: {
      style: "dark",
      links: [
        {
          title: "Community",
          items: [
            {
              label: "GitHub",
              href: "https://github.com/blakeblackshear/frigate",
            },
            {
              label: "Discussions",
              href: "https://github.com/blakeblackshear/frigate/discussions",
            },
          ],
        },
      ],
      copyright: `Copyright © ${new Date().getFullYear()} Blake Blackshear`,
    },
  },
  plugins: [
    path.resolve(__dirname, "plugins", "raw-loader"),
    [
      "docusaurus-plugin-openapi-docs",
      {
        id: "openapi",
        docsPluginId: "classic", // configured for preset-classic
        config: {
          frigateApi: {
            specPath: "static/frigate-api.yaml",
            outputDir: "docs/integrations/api",
            sidebarOptions: {
              groupPathsBy: "tag",
              categoryLinkSource: "tag",
              sidebarCollapsible: true,
              sidebarCollapsed: true,
            },
            showSchemas: true,
          } satisfies OpenApiPlugin.Options,
        },
      },
    ],
  ] as PluginConfig[],
  presets: [
    [
      "classic",
      {
        docs: {
          routeBasePath: "/",
          sidebarPath: "./sidebars.ts",
          // Please change this to your repo.
          editUrl:
            "https://github.com/blakeblackshear/frigate/edit/master/docs/",
          sidebarCollapsible: false,
          docItemComponent: "@theme/ApiItem", // Derived from docusaurus-theme-openapi
        },

        theme: {
          customCss: "./src/css/custom.css",
        },
      } satisfies Preset.Options,
    ],
  ],
};

export default async function createConfig() {
  return config;
}<|MERGE_RESOLUTION|>--- conflicted
+++ resolved
@@ -137,7 +137,6 @@
           position: "right",
         },
         {
-<<<<<<< HEAD
           type: 'localeDropdown',
           position: 'right',
           dropdownItemsAfter: [
@@ -151,11 +150,6 @@
           href: 'https://github.com/blakeblackshear/frigate',
           label: 'GitHub',
           position: 'right',
-=======
-          href: "https://github.com/blakeblackshear/frigate",
-          label: "GitHub",
-          position: "right",
->>>>>>> aabd5b00
         },
       ],
     },
