--- conflicted
+++ resolved
@@ -761,18 +761,11 @@
     soft_limit = int(os.getenv("SOFT_FILE_LIMIT", "65536") or "65536")
 
     current_soft, current_hard = resource.getrlimit(resource.RLIMIT_NOFILE)
-<<<<<<< HEAD
-    logger.debug(f"Current file limits - Soft: {current_soft}, Hard: {current_hard}")
-
-    new_soft = min(soft_limit, current_hard)
-    resource.setrlimit(resource.RLIMIT_NOFILE, (new_soft, current_hard))
-    logger.debug(
-=======
+
     logger.info(f"Current file limits - Soft: {current_soft}, Hard: {current_hard}")
 
     new_soft = min(soft_limit, current_hard)
     resource.setrlimit(resource.RLIMIT_NOFILE, (new_soft, current_hard))
     logger.info(
->>>>>>> a7686b3c
         f"File limit set. New soft limit: {new_soft}, Hard limit remains: {current_hard}"
     )