---
id: index
title: Models
---

<a href="https://frigate.video/plus" target="_blank" rel="nofollow">Frigate+</a> offers models trained on images submitted by Frigate+ users from their security cameras and is specifically designed for the way Frigate NVR analyzes video footage. These models offer higher accuracy with less resources. The images you upload are used to fine tune a baseline model trained from images uploaded by all Frigate+ users. This fine tuning process results in a model that is optimized for accuracy in your specific conditions.

:::info

The baseline model isn't directly available after subscribing. This may change in the future, but for now you will need to submit a model request with the minimum number of images.

:::

With a subscription, 12 model trainings per year are included. If you cancel your subscription, you will retain access to any trained models. An active subscription is required to submit model requests or purchase additional trainings.

Information on how to integrate Frigate+ with Frigate can be found in the [integration docs](../integrations/plus.md).

## Available model types

There are two model types offered in Frigate+, `mobiledet` and `yolonas`. Both of these models are object detection models and are trained to detect the same set of labels [listed below](#available-label-types).

Not all model types are supported by all detectors, so it's important to choose a model type to match your detector as shown in the table under [supported detector types](#supported-detector-types).

| Model Type  | Description                                                                                                                                  |
| ----------- | -------------------------------------------------------------------------------------------------------------------------------------------- |
| `mobiledet` | Based on the same architecture as the default model included with Frigate. Runs on Google Coral devices and CPUs.                            |
| `yolonas`   | A newer architecture that offers slightly higher accuracy and improved detection of small objects. Runs on Intel, NVidia GPUs, and AMD GPUs. |

## Supported detector types

Currently, Frigate+ models support CPU (`cpu`), Google Coral (`edgetpu`), OpenVino (`openvino`), ONNX (`onnx`), and ROCm (`rocm`) detectors.

:::warning

Using Frigate+ models with `onnx` and `rocm` is only available with Frigate 0.15 and later.

:::

| Hardware                                                                                                                     | Recommended Detector Type | Recommended Model Type |
| ---------------------------------------------------------------------------------------------------------------------------- | ------------------------- | ---------------------- |
| [CPU](/configuration/object_detectors.md#cpu-detector-not-recommended)                                                       | `cpu`                     | `mobiledet`            |
| [Coral (all form factors)](/configuration/object_detectors.md#edge-tpu-detector)                                             | `edgetpu`                 | `mobiledet`            |
| [Intel](/configuration/object_detectors.md#openvino-detector)                                                                | `openvino`                | `yolonas`              |
| [NVidia GPU](https://deploy-preview-13787--frigate-docs.netlify.app/configuration/object_detectors#onnx)\*                   | `onnx`                    | `yolonas`              |
| [AMD ROCm GPU](https://deploy-preview-13787--frigate-docs.netlify.app/configuration/object_detectors#amdrocm-gpu-detector)\* | `rocm`                    | `yolonas`              |

_\* Requires Frigate 0.15_

## Available label types

Frigate+ models support a more relevant set of objects for security cameras. Currently, the following objects are supported:

- **People**: `person`, `face`
- **Vehicles**: `car`, `motorcycle`, `bicycle`, `boat`, `license_plate`
- **Delivery Logos**: `amazon`, `usps`, `ups`, `fedex`, `dhl`, `an_post`, `purolator`, `postnl`, `nzpost`, `postnord`, `gls`, `dpd`
- **Animals**: `dog`, `cat`, `deer`, `horse`, `bird`, `raccoon`, `fox`, `bear`, `cow`, `squirrel`, `goat`, `rabbit`
- **Other**: `package`, `waste_bin`, `bbq_grill`, `robot_lawnmower`, `umbrella`

Other object types available in the default Frigate model are not available. Additional object types will be added in future releases.

### Label attributes

<<<<<<< HEAD
Frigate has special handling for some labels when using Frigate+ models. `face`, `license_plate`, `amazon`, `ups`, and `fedex` are considered attribute labels which are not tracked like regular objects and do not generate review items directly. In addition, the `threshold` filter will have no effect on these labels. You should adjust the `min_score` and other filter values as needed.
=======
Frigate has special handling for some labels when using Frigate+ models. `face`, `license_plate`, and delivery logos such as `amazon`, `ups`, and `fedex` are considered attribute labels which are not tracked like regular objects and do not generate events. In addition, the `threshold` filter will have no effect on these labels. You should adjust the `min_score` and other filter values as needed.
>>>>>>> 9dc4e8f2

In order to have Frigate start using these attribute labels, you will need to add them to the list of objects to track:

```yaml
objects:
  track:
    - person
    - face
    - license_plate
    - dog
    - cat
    - car
    - amazon
    - fedex
    - ups
    - package
```

When using Frigate+ models, Frigate will choose the snapshot of a person object that has the largest visible face. For cars, the snapshot with the largest visible license plate will be selected. This aids in secondary processing such as facial and license plate recognition for person and car objects.

![Face Attribute](/img/plus/attribute-example-face.jpg)

Delivery logos such as `amazon`, `ups`, and `fedex` labels are used to automatically assign a sub label to car objects.

![Fedex Attribute](/img/plus/attribute-example-fedex.jpg)<|MERGE_RESOLUTION|>--- conflicted
+++ resolved
@@ -60,11 +60,7 @@
 
 ### Label attributes
 
-<<<<<<< HEAD
-Frigate has special handling for some labels when using Frigate+ models. `face`, `license_plate`, `amazon`, `ups`, and `fedex` are considered attribute labels which are not tracked like regular objects and do not generate review items directly. In addition, the `threshold` filter will have no effect on these labels. You should adjust the `min_score` and other filter values as needed.
-=======
-Frigate has special handling for some labels when using Frigate+ models. `face`, `license_plate`, and delivery logos such as `amazon`, `ups`, and `fedex` are considered attribute labels which are not tracked like regular objects and do not generate events. In addition, the `threshold` filter will have no effect on these labels. You should adjust the `min_score` and other filter values as needed.
->>>>>>> 9dc4e8f2
+Frigate has special handling for some labels when using Frigate+ models. `face`, `license_plate`, and delivery logos such as `amazon`, `ups`, and `fedex` are considered attribute labels which are not tracked like regular objects and do not generate review items directly. In addition, the `threshold` filter will have no effect on these labels. You should adjust the `min_score` and other filter values as needed.
 
 In order to have Frigate start using these attribute labels, you will need to add them to the list of objects to track:
 
